--- conflicted
+++ resolved
@@ -1,8 +1,5 @@
-<<<<<<< HEAD
 @charset "UTF-8";
-=======
 @import url('generated_fonts.css');
->>>>>>> 1c0d46fa
 
 /*** Main stuff ***/
 
